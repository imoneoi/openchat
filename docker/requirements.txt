--- conflicted
+++ resolved
@@ -3,10 +3,7 @@
 transformers
 accelerate
 flash-attn<2
-<<<<<<< HEAD
-=======
 protobuf<3.21
->>>>>>> 65039ea9
 # Serving
 fastapi
 pydantic

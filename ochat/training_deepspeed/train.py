import argparse
import os
import math
from functools import partial

import torch
import torch.distributed

import transformers
import deepspeed
import tqdm
import wandb
import numpy as np

from ochat.config.model_config import MODEL_CONFIG_MAP
from ochat.training_deepspeed.multipack_dataloader import MultipackDistributedDataloader
from ochat.training_deepspeed.parquet_dataset import ParquetDataset


LOCAL_RANK      = None

PAD_ID          = 0
IGNORE_LABEL_ID = -100   # Defined in torch CrossEntropyLoss


def _find_multiple(a, b):
    return (-(a // -b)) * b


def _rank0_print(*args):
    global LOCAL_RANK

    if LOCAL_RANK == 0:
        tqdm.tqdm.write(*args)


def parse_args():
    parser = argparse.ArgumentParser()
    # Distributed
    parser.add_argument("--local_rank", type=int, required=True)

    # Model type and data
    parser.add_argument("--model_type", type=str, required=True)
    parser.add_argument("--model_path", type=str, required=True)
    parser.add_argument("--data_path",  type=str, required=True)
    parser.add_argument("--save_path",  type=str, required=True)
    parser.add_argument("--save_every", type=int, default=None)

    # Hyperparameters
    parser.add_argument("--loss_balancing",      action="store_true", default=False)
    parser.add_argument("--no_weighted_average", action="store_true", default=False)

    parser.add_argument("--batch_size_per_gpu", type=int,   default=16)
    parser.add_argument("--epochs",             type=int,   default=5)

    # Estimated using LLaMA pretraining parameters (e.g. lr ~ sqrt(batch_size))
    parser.add_argument("--lr",                 type=float, default=4e-5)
    parser.add_argument("--lr_min_ratio",       type=float, default=0.1)
    parser.add_argument("--lr_warmup_steps",    type=int,   default=2000)

    parser.add_argument("--weight_decay",       type=float, default=0.1)

    parser.add_argument("--beta1",              type=float, default=0.9)
    parser.add_argument("--beta2",              type=float, default=0.95)
    parser.add_argument("--eps",                type=float, default=1e-8)

    # DeepSpeed parameters
    parser = deepspeed.add_config_arguments(parser)

    # Parse known args
    args, unknown = parser.parse_known_args()
    return args


def create_dataset(args, split_name):
    # Load data
    filename = f"{args.data_path}.{split_name}.parquet"
    if not os.path.isfile(filename):
        _rank0_print (f"Skipping loading {split_name}")
        return None

    return ParquetDataset(filename)


def batch_to_tensor(batch, num_groups, group_loss_weights, dtype=torch.long, loss_dtype=torch.bfloat16):
    # Pad an unused item to reach multiple of 64, for faster GEMM
    total_seqlen = sum([item for item in batch["total_length"]])
    pad_len      = _find_multiple(total_seqlen, 64) - total_seqlen

    if pad_len > 0:
        assert pad_len < 64

        # total length
        batch["total_length"].append(pad_len)

        # populate pad tokens & masks
        for group in range(num_groups - 1):
            batch[f"{group}_tokens"].append([])
            batch[f"{group}_masks"].append([])

        batch[f"{num_groups - 1}_tokens"].append([PAD_ID] * pad_len)
        batch[f"{num_groups - 1}_masks"].append([False] * pad_len)

    # nz elements
    nz_num                  = total_seqlen + pad_len
    nz_input_ids            = torch.zeros((nz_num, ), dtype=dtype,      pin_memory=True, device="cpu")
    nz_position_ids         = torch.zeros((nz_num, ), dtype=dtype,      pin_memory=True, device="cpu")
    nz_shifted_label_ids    = torch.zeros((nz_num, ), dtype=dtype,      pin_memory=True, device="cpu")
    nz_shifted_loss_weights = torch.zeros((nz_num, ), dtype=loss_dtype, pin_memory=True, device="cpu")

    seqlens                 = []

    index = 0
    for group in range(num_groups):
        for token_list, mask_list in zip(batch[f"{group}_tokens"], batch[f"{group}_masks"]):
            # calc length & skip empty
            length = len(token_list)
            if not length:
                continue

            # buffers
            tokens       = torch.tensor(token_list, dtype=dtype,      device="cpu")
            masks        = torch.tensor(mask_list,  dtype=torch.bool, device="cpu")
            position_ids = torch.arange(length,     dtype=dtype,      device="cpu")

            # Input IDs & shifted labels
            shifted_label_ids = torch.where(masks, tokens, IGNORE_LABEL_ID)
            shifted_label_ids = torch.nn.functional.pad(shifted_label_ids[1:], (0, 1), "constant", IGNORE_LABEL_ID)

            nz_input_ids[index: index + length]         = tokens
            nz_position_ids[index: index + length]      = position_ids
            nz_shifted_label_ids[index: index + length] = shifted_label_ids

            # Loss weights
            mask_count = sum(mask_list[1:])
            loss_weight = 1 / mask_count if mask_count > 0 else 0  # Avoid division by zero for paddings

            if group_loss_weights is not None:
                loss_weight *= group_loss_weights[group]

            nz_shifted_loss_weights[index: index + length] = loss_weight

            # increment index
            seqlens.append(length)

            index += length

    # cu seqlens
    seqlens = torch.tensor(seqlens, dtype=torch.int32, device="cpu")

    max_seqlen    = torch.max(seqlens)
    cu_seqlens    = torch.nn.functional.pad(seqlens.cumsum(-1, dtype=torch.int32), (1, 0))

    # inputs
    return dict(max_seqlen=max_seqlen,
                cu_seqlens=cu_seqlens,
                nz_input_ids=nz_input_ids,
                nz_position_ids=nz_position_ids, 
                nz_shifted_label_ids=nz_shifted_label_ids,
                nz_shifted_loss_weights=nz_shifted_loss_weights)


def create_distributed_dataloader(args, data):
    # Check data
    assert data.metadata["model_type"] == args.model_type, \
        f"The dataset is for {data.metadata['model_type']}, but you specified {args.model_type} for training."

    # Sampler
    # Get length
    lengths = np.array(data["total_length"])
    numseqs = np.array(data["num_seqs"])
    num_groups = data.metadata["num_groups"]

    # Loss balancing
    group_loss_weights = None
    if args.loss_balancing:
        group_loss_weights = data.metadata["group_loss_weights"]
        if args.no_weighted_average:
            numseqs *= num_groups
        else:
            numseqs = np.array(data["total_loss_weight"])

        _rank0_print(f"Loss balancing enabled. Weights: {group_loss_weights}. No weighted average: {args.no_weighted_average}")

    # Multipack dataloader
    batch_max_len = args.batch_size_per_gpu * MODEL_CONFIG_MAP[args.model_type].model_max_context

    collate_fn = partial(batch_to_tensor,
                         num_groups=num_groups,
                         group_loss_weights=group_loss_weights)

    return MultipackDistributedDataloader(
        dataset=data,
        lengths=lengths,
        numseqs=numseqs,

        batch_max_length=batch_max_len,
        collate_fn=collate_fn,

        seed=0
    )


def create_model(args):
    global LOCAL_RANK

    # Create model + optimizer + lr scheduler
    model = MODEL_CONFIG_MAP[args.model_type].model_create(args.model_path)
    # Model to assigned cuda device
    model = model.to(LOCAL_RANK)
    # Enable gradient checkpointing
    model.gradient_checkpointing_enable()

    # Optimizer
    optimizer = torch.optim.AdamW(model.parameters(),
                                  lr=args.lr,
                                  weight_decay=args.weight_decay,
                                  betas=(args.beta1, args.beta2),
                                  eps=args.eps,
                                  fused=True)

    # DeepSpeed model
    model_engine, optimizer, _, _ = deepspeed.initialize(args=args,
                                                         model=model,
                                                         model_parameters=model.parameters(),
                                                         optimizer=optimizer)

    # Put deepspeed arguments
    args.device                         = model_engine.device

    return model_engine, optimizer


def cosine_schedule_with_warmup_lr_lambda(
    current_step: int, *, num_warmup_steps: int, num_training_steps: int, min_ratio: float = 0.0, num_cycles: float = 0.5
):
    if current_step < num_warmup_steps:
        return float(current_step) / float(max(1, num_warmup_steps))

    progress = float(current_step - num_warmup_steps) / float(max(1, num_training_steps - num_warmup_steps))
    return min_ratio + max(0.0, (1 - min_ratio) * 0.5 * (1.0 + math.cos(math.pi * float(num_cycles) * 2.0 * progress)))


def create_lr_scheduler(args, train_total_steps):
    lr_scheduler = partial(
        cosine_schedule_with_warmup_lr_lambda,

        num_warmup_steps=args.lr_warmup_steps,
        num_training_steps=train_total_steps,
        min_ratio=args.lr_min_ratio
    )

    return lr_scheduler


def train():
    global LOCAL_RANK

    deepspeed.init_distributed(dist_backend="nccl")

    # Args
    args       = parse_args()
    LOCAL_RANK = args.local_rank

    # Data
    _rank0_print("Loading data...")
    train_dataset = create_dataset(args, "train")
    eval_dataset  = create_dataset(args, "eval")

    # Model
    _rank0_print("Loading model...")
    model_engine, optimizer = create_model(args)

    # Data Loader
    train_loader      = create_distributed_dataloader(args, train_dataset)
    train_total_steps = args.epochs * train_loader.num_batches()

    eval_loader = None
    if eval_dataset is not None:
        eval_loader, _              = create_distributed_dataloader(args, eval_dataset)

    # LR Scheduler
    lr_scheduler = create_lr_scheduler(args, train_total_steps)

    # Progress bar and logger
    progress_bar = None
    if LOCAL_RANK == 0:
        progress_bar = tqdm.tqdm(total=train_total_steps)

        wandb.init(project=os.path.basename(args.model_path), config=args)

    # Training Loop
    step = 0
    for epoch in range(args.epochs):
        _rank0_print(f"Epoch {epoch}")

        ############ Train Epoch
        model_engine.train()

        train_loader.set_epoch(epoch)
        for batch, all_numseq, cur_numseq in train_loader:
            step += 1
            if step > train_total_steps:  # At most train_total_steps
                break

            # To device
            batch = {k: (v.to(args.device) if v is not None else None) for k, v in batch.items()}

            # Update
            loss = (1 / all_numseq) * model_engine(**batch).loss

            model_engine.backward(loss)

            if model_engine.is_gradient_accumulation_boundary():
                # Set LR
                lr_this_step = args.lr * lr_scheduler(step)
                for param_group in optimizer.param_groups:
                    param_group['lr'] = lr_this_step

                # Log
                if LOCAL_RANK == 0:
                    wandb.log({"loss": loss.item() * (all_numseq / cur_numseq), "lr": lr_this_step}, step=step)
                    progress_bar.update()

            model_engine.step()

        # Log batch efficiency
        if LOCAL_RANK == 0:
            wandb.log({"batch_efficiency": train_loader.efficiency()}, step=step)

        ############ Eval Epoch
<<<<<<< HEAD
        model_engine.eval()

        eval_total_loss = torch.zeros((), dtype=torch.float32, device=args.device)
        eval_total_steps = 0

        eval_loader.batch_sampler.set_epoch(epoch)
        with torch.inference_mode():
            for batch in eval_loader:
                # To device
                batch = {k: (v.to(args.device) if v is not None else None) for k, v in batch.items()}

                # Eval
                eval_loss = model_engine(**batch).loss
                
                # Accumulate eval loss
                eval_total_loss.add_(eval_loss)
                eval_total_steps += 1

        # Gather eval loss
        eval_total_loss.div_(eval_total_steps)
        torch.distributed.reduce(eval_total_loss, 0)

        if LOCAL_RANK == 0:
            wandb.log({"eval_loss": eval_total_loss.item() / torch.distributed.get_world_size()}, step=step)

    # Save model with lean state dict
    # https://deepspeed.readthedocs.io/en/latest/model-checkpointing.html

    lean_state_dict = deepspeed.checkpoint.utils.clone_tensors_for_torch_save(model_engine.module.state_dict())
    model_engine.module.save_pretrained(args.save_path, state_dict=lean_state_dict)

    # Also save tokenizer from base model
    transformers.AutoTokenizer.from_pretrained(args.model_path, use_fast=False).save_pretrained(args.save_path)
=======
        if eval_loader is not None:
            model_engine.eval()

            eval_total_loss = torch.zeros((), dtype=torch.float32, device=args.device)
            eval_total_steps = 0

            eval_loader.set_epoch(epoch)
            with torch.inference_mode():
                for batch, all_numseq, cur_numseq in eval_loader:
                    # To device
                    batch = {k: (v.to(args.device) if v is not None else None) for k, v in batch.items()}

                    # Eval
                    eval_loss = (1 / all_numseq) * model_engine(**batch).loss
                    
                    # Accumulate eval loss
                    eval_total_loss.add_(eval_loss)
                    eval_total_steps += 1

            # Gather eval loss (reduce sum)
            eval_total_loss.div_(eval_total_steps)
            torch.distributed.reduce(eval_total_loss, 0)

            if LOCAL_RANK == 0:
                wandb.log({"eval_loss": eval_total_loss.item()}, step=step)

        ############ Save Checkpoint
        # Save model with lean state dict
        # https://deepspeed.readthedocs.io/en/latest/model-checkpointing.html
        if (epoch + 1 == args.epochs) or (args.save_every and ((epoch + 1) % args.save_every == 0)):
            torch.distributed.barrier()

            if LOCAL_RANK == 0:
                save_path = os.path.join(args.save_path, f"ep_{epoch}")

                model_engine.module.save_pretrained(save_path,
                                                    state_dict=deepspeed.checkpoint.utils.clone_tensors_for_torch_save(model_engine.module.state_dict()))

                # Also save tokenizer from base model
                transformers.AutoTokenizer.from_pretrained(args.model_path, use_fast=False).save_pretrained(save_path)
>>>>>>> 65039ea9


if __name__ == "__main__":
    train()<|MERGE_RESOLUTION|>--- conflicted
+++ resolved
@@ -329,41 +329,6 @@
             wandb.log({"batch_efficiency": train_loader.efficiency()}, step=step)
 
         ############ Eval Epoch
-<<<<<<< HEAD
-        model_engine.eval()
-
-        eval_total_loss = torch.zeros((), dtype=torch.float32, device=args.device)
-        eval_total_steps = 0
-
-        eval_loader.batch_sampler.set_epoch(epoch)
-        with torch.inference_mode():
-            for batch in eval_loader:
-                # To device
-                batch = {k: (v.to(args.device) if v is not None else None) for k, v in batch.items()}
-
-                # Eval
-                eval_loss = model_engine(**batch).loss
-                
-                # Accumulate eval loss
-                eval_total_loss.add_(eval_loss)
-                eval_total_steps += 1
-
-        # Gather eval loss
-        eval_total_loss.div_(eval_total_steps)
-        torch.distributed.reduce(eval_total_loss, 0)
-
-        if LOCAL_RANK == 0:
-            wandb.log({"eval_loss": eval_total_loss.item() / torch.distributed.get_world_size()}, step=step)
-
-    # Save model with lean state dict
-    # https://deepspeed.readthedocs.io/en/latest/model-checkpointing.html
-
-    lean_state_dict = deepspeed.checkpoint.utils.clone_tensors_for_torch_save(model_engine.module.state_dict())
-    model_engine.module.save_pretrained(args.save_path, state_dict=lean_state_dict)
-
-    # Also save tokenizer from base model
-    transformers.AutoTokenizer.from_pretrained(args.model_path, use_fast=False).save_pretrained(args.save_path)
-=======
         if eval_loader is not None:
             model_engine.eval()
 
@@ -404,7 +369,6 @@
 
                 # Also save tokenizer from base model
                 transformers.AutoTokenizer.from_pretrained(args.model_path, use_fast=False).save_pretrained(save_path)
->>>>>>> 65039ea9
 
 
 if __name__ == "__main__":

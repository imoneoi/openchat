from functools import partial

import torch
import transformers

from ochat.config.model_config import ModelConfig
from ochat.config.conversation_template import Message, Conversation, ConversationTemplate
import ochat.models


_GEMMA_IT_PREFIXES = {
    "user": "user",
    "assistant": "model"
}


def _v3_2_role_prefix(from_role, condition):
    return f"{condition} {from_role.title()}:".strip()


def _v3_6_role_prefix(from_role, condition, role_start_token, role_end_token):
    return role_start_token + f"{condition} {from_role.title()}".strip() + role_end_token


MODEL_CONFIG_MAP = {
    # OpenChat V3.6 (llama 3)
    "openchat_3.6": ModelConfig(
        # Model
        model_max_context=8192,
        model_tokenizer_create=partial(transformers.AutoTokenizer.from_pretrained, use_fast=True),  # Llama 3 only has fast tokenizer
        model_create_for_training=partial(ochat.models.LlamaForCausalLM.from_pretrained,
                                          low_cpu_mem_usage=True,
                                          torch_dtype=torch.bfloat16),
        # Conversation Template
        conversation_template=partial(ConversationTemplate,
<<<<<<< HEAD
                                      role_prefix=_v3_2_role_prefix,
                                      add_space_before_msg=True,  # Llama 3 tokenizer needs manually adding space
=======
                                      role_prefix=partial(_v3_6_role_prefix,
                                                          role_start_token="<|start_header_id|>",
                                                          role_end_token="<|end_header_id|>"),
>>>>>>> c61d8a09
                                      eot="<|eot_id|>",
                                      system_as_role=True,
                                      inference_condition="GPT4 Correct"),
        hf_chat_template="{{ bos_token }}{% for message in messages %}{% if message['role'] in ['user', 'assistant'] %}{% set content = '<|start_header_id|>GPT4 Correct ' + message['role'].title() + '<|end_header_id|>' + message['content'] + '<|eot_id|>' %}{% elif message['role'] == 'system' %}{% set content = '<|start_header_id|>System<|end_header_id|>' + message['content'] + '<|eot_id|>' %}{% else %}{{ raise_exception('Only user, assistant and system roles are supported!') }}{% endif %}{{ content }}{% endfor %}{% if add_generation_prompt %}{{ '<|start_header_id|>GPT4 Correct Assistant<|end_header_id|>' }}{% endif %}",
    ),

    # OpenChat V3.2
    "openchat_v3.2": ModelConfig(
        # Model
        model_max_context=4096,
        model_tokenizer_create=partial(transformers.AutoTokenizer.from_pretrained, use_fast=False),
        model_create_for_training=partial(ochat.models.LlamaForCausalLM.from_pretrained,
                                          low_cpu_mem_usage=True,
                                          torch_dtype=torch.bfloat16),

        # Conversation Template
        conversation_template=partial(ConversationTemplate,
                                      role_prefix=_v3_2_role_prefix,
                                      eot="<|end_of_turn|>",
                                      inference_condition="GPT4")
    ),

    "openchat_v3.2_mistral": ModelConfig(
        serving_aliases=("openchat_3.5", ),

        # Model
        model_max_context=8192,
        model_tokenizer_create=partial(transformers.AutoTokenizer.from_pretrained, use_fast=True),
        model_create_for_training=partial(ochat.models.MistralForCausalLM.from_pretrained,
                                          low_cpu_mem_usage=True,
                                          torch_dtype=torch.bfloat16),

        # Conversation Template
        conversation_template=partial(ConversationTemplate,
                                      role_prefix=_v3_2_role_prefix,
                                      eot="<|end_of_turn|>",
                                      inference_condition="GPT4 Correct"),
        hf_chat_template="{{ bos_token }}{% for message in messages %}{% if message['role'] in ['user', 'assistant'] %}{% set content = 'GPT4 Correct ' + message['role'].title() + ': ' + message['content'] + '<|end_of_turn|>' %}{% elif message['role'] == 'system' %}{% set content = message['content'] + '<|end_of_turn|>' %}{% else %}{{ raise_exception('Only user, assistant and system roles are supported!') }}{% endif %}{{ content }}{% endfor %}{% if add_generation_prompt %}{{ 'GPT4 Correct Assistant:' }}{% endif %}",    ),

    "openchat_v3.2_gemma_new": ModelConfig(
        serving_aliases=("openchat_3.5_gemma_new", ),

        # Model
        model_max_context=8192,
        model_tokenizer_create=partial(transformers.AutoTokenizer.from_pretrained, use_fast=True),
        model_create_for_training=partial(ochat.models.GemmaForCausalLM.from_pretrained,
                                          low_cpu_mem_usage=True,
                                          torch_dtype=torch.bfloat16),

        # Conversation Template
        conversation_template=partial(ConversationTemplate,
                                      role_prefix=_v3_2_role_prefix,
                                      eot="<end_of_turn>",
                                      inference_condition="GPT4 Correct"),
        hf_chat_template="{{ bos_token }}{% for message in messages %}{% if message['role'] in ['user', 'assistant'] %}{% set content = 'GPT4 Correct ' + message['role'].title() + ': ' + message['content'] + '<end_of_turn>' %}{% elif message['role'] == 'system' %}{% set content = message['content'] + '<end_of_turn>' %}{% else %}{{ raise_exception('Only user, assistant and system roles are supported!') }}{% endif %}{{ content }}{% endfor %}{% if add_generation_prompt %}{{ 'GPT4 Correct Assistant:' }}{% endif %}",
    ),

    ### Other models
    "chatml_mistral": ModelConfig(
        # Model
        model_max_context=8192,
        model_tokenizer_create=partial(transformers.AutoTokenizer.from_pretrained, use_fast=False),
        model_create_for_training=partial(ochat.models.MistralForCausalLM.from_pretrained,
                                          low_cpu_mem_usage=True,
                                          torch_dtype=torch.bfloat16),

        # Conversation Template
        conversation_template=partial(ConversationTemplate,
                                      role_prefix=lambda from_role, condition: f"<|im_start|>{from_role}\n",
                                      eot="<|im_end|>",
                                      inference_condition="")
    ),
    "zephyr_mistral": ModelConfig(
        # Model
        model_max_context=8192,
        model_tokenizer_create=partial(transformers.AutoTokenizer.from_pretrained, use_fast=False),
        model_create_for_training=partial(ochat.models.MistralForCausalLM.from_pretrained,
                                          low_cpu_mem_usage=True,
                                          torch_dtype=torch.bfloat16),

        # Conversation Template
        conversation_template=partial(ConversationTemplate,
                                      role_prefix=lambda from_role, condition: f"<|{from_role}|>\n",
                                      eot="</s>",
                                      inference_condition="")
    ),
    "gemma_it": ModelConfig(
        # Model
        model_max_context=8192,
        model_tokenizer_create=partial(transformers.AutoTokenizer.from_pretrained, use_fast=False),
        model_create_for_training=partial(ochat.models.GemmaForCausalLM.from_pretrained,
                                          low_cpu_mem_usage=True,
                                          torch_dtype=torch.bfloat16),

        # Conversation Template
        conversation_template=partial(ConversationTemplate,
                                      role_prefix=lambda from_role, condition: f"<start_of_turn>{_GEMMA_IT_PREFIXES[from_role]}\n",
                                      eot="<end_of_turn>",
                                      inference_condition="")
    ),
    "llama3_instruct": ModelConfig(
        # Model
        model_max_context=8192,
        model_tokenizer_create=partial(transformers.AutoTokenizer.from_pretrained, use_fast=True),  # Llama 3 only has fast tokenizer
        model_create_for_training=partial(ochat.models.LlamaForCausalLM.from_pretrained,
                                          low_cpu_mem_usage=True,
                                          torch_dtype=torch.bfloat16),

        # Conversation Template
        conversation_template=partial(ConversationTemplate,
                                      role_prefix=lambda from_role, condition: f"<|start_header_id|>{from_role}<|end_header_id|>\n\n",
                                      eot="<|eot_id|>",
                                      inference_condition="")
    ),
}<|MERGE_RESOLUTION|>--- conflicted
+++ resolved
@@ -33,14 +33,9 @@
                                           torch_dtype=torch.bfloat16),
         # Conversation Template
         conversation_template=partial(ConversationTemplate,
-<<<<<<< HEAD
-                                      role_prefix=_v3_2_role_prefix,
-                                      add_space_before_msg=True,  # Llama 3 tokenizer needs manually adding space
-=======
                                       role_prefix=partial(_v3_6_role_prefix,
                                                           role_start_token="<|start_header_id|>",
                                                           role_end_token="<|end_header_id|>"),
->>>>>>> c61d8a09
                                       eot="<|eot_id|>",
                                       system_as_role=True,
                                       inference_condition="GPT4 Correct"),
